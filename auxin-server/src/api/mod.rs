--- conflicted
+++ resolved
@@ -1,9 +1,6 @@
 mod bounce_ops;
 mod project_ops;
 mod repo_ops;
-
-#[cfg(feature = "web-ui")]
-mod project_ops;
 
 use actix_web::{web, HttpResponse, Result};
 use serde::{Deserialize, Serialize};
@@ -28,15 +25,17 @@
     delete_bounce, get_bounce, get_bounce_audio, list_bounces, upload_bounce,
 };
 
-<<<<<<< HEAD
+// File-based collaborator management (default)
+#[cfg(not(feature = "web-ui"))]
 pub use project_ops::{
     add_collaborator, list_collaborators, remove_collaborator, update_visibility,
-=======
+};
+
+// Database-backed project CRUD (web-ui feature)
 #[cfg(feature = "web-ui")]
 pub use project_ops::{
     create_project, delete_project, get_project, get_project_by_namespace,
     list_projects, update_project,
->>>>>>> e7334b88
 };
 
 #[derive(Debug, Serialize, Deserialize)]
