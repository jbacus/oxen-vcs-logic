import SwiftUI

struct SwiftUIStatusBar: View {
    @State private var daemonState: DaemonState = .checking
    @State private var projectCount: Int = 0
    @State private var timer: Timer?
    @State private var rotation: Double = 0
    @State private var isHovering: Bool = false
    @State private var rotationTimer: Timer?

    var body: some View {
        HStack {
<<<<<<< HEAD
            // Daemon status - Interactive button
            Button(action: {
                restartDaemon()
            }) {
                HStack(spacing: 6) {
                    // Status indicator or restart icon
                    ZStack {
                        if isHovering {
                            // Show restart icon on hover
                            Image(systemName: "arrow.counterclockwise.circle.fill")
                                .foregroundColor(.orange)
                                .font(.system(size: 12))
                        } else if daemonState.needsProgressIndicator {
                            // Animated progress indicator for transient states
                            Circle()
                                .stroke(daemonState.color.opacity(0.3), lineWidth: 2)
                                .frame(width: 12, height: 12)

                            Circle()
                                .trim(from: 0, to: 0.75)
                                .stroke(daemonState.color, style: StrokeStyle(lineWidth: 2.5, lineCap: .round))
                                .frame(width: 14, height: 14)
                                .rotationEffect(.degrees(rotation))
                        } else {
                            // Solid circle for stable states
                            Circle()
                                .fill(daemonState.color)
                                .frame(width: 8, height: 8)
                        }
                    }
                    .frame(width: 14, height: 14)

                    Text("Daemon: \(daemonState.displayText)")
                        .font(daemonState == .restarting ? .caption.bold() : .caption)
                        .foregroundColor(daemonState == .restarting ? daemonState.color : .primary)
                        .animation(.easeInOut(duration: 0.3), value: daemonState)
                }
            }
            .buttonStyle(PlainButtonStyle())
            .onHover { hovering in
                withAnimation(.easeInOut(duration: 0.2)) {
                    isHovering = hovering
                }
=======
            // Daemon status
            HStack(spacing: 3) {
                Circle()
                    .fill(daemonColor)
                    .frame(width: 8, height: 8)
                Text("Daemon: \(daemonStatus)")
                    .font(.caption)
>>>>>>> b5809355
            }
            .help("Click to restart daemon")

            Spacer()

            // Project count
            Text("\(projectCount) projects monitored")
                .font(.caption)
                .foregroundColor(.secondary)

            Spacer()

            // Version number
            if let version = Bundle.main.infoDictionary?["CFBundleShortVersionString"] as? String {
                Text("v\(version)")
                    .font(.caption)
                    .foregroundColor(.secondary)
            }
        }
        .padding(.horizontal, 8)
        .padding(.vertical, 4)
        .background(Color(nsColor: .controlBackgroundColor))
        .onAppear {
            updateStatus()
            startTimer()
        }
        .onDisappear {
            stopTimer()
        }
        .onReceive(NotificationCenter.default.publisher(for: .daemonStateChanged)) { notification in
            if let newState = notification.object as? DaemonState {
                DispatchQueue.main.async {
                    daemonState = newState

                    // Start or stop rotation animation based on state
                    if newState.needsProgressIndicator {
                        startRotationAnimation()
                    } else {
                        stopRotationAnimation()
                    }

                    // Auto-refresh after restarting state
                    if newState == .restarting {
                        // Wait a few seconds then check status
                        DispatchQueue.main.asyncAfter(deadline: .now() + 3.0) {
                            updateStatus()
                        }
                    }
                }
            }
        }
    }

    private func updateStatus() {
        // Don't override if we're in a manual state transition
        guard daemonState != .restarting else { return }

        OxenDaemonXPCClient.shared.ping { isRunning in
            DispatchQueue.main.async {
                if daemonState == .restarting {
                    // Don't override restarting state
                    return
                }

                if isRunning {
                    daemonState = .running
                } else {
                    daemonState = .stopped
                }
            }
        }

        // Update project count
        OxenDaemonXPCClient.shared.getMonitoredProjects { projects in
            DispatchQueue.main.async {
                projectCount = projects.count
            }
        }
    }

    private func startTimer() {
        timer = Timer.scheduledTimer(withTimeInterval: 5.0, repeats: true) { _ in
            updateStatus()
        }
    }

    private func stopTimer() {
        timer?.invalidate()
        timer = nil
    }

    private func restartDaemon() {
        // Write to log file for debugging
        let log = "[\(Date())] StatusBar - restartDaemon function called\n"
        try? log.write(toFile: "/tmp/auxin-restart-button.log", atomically: false, encoding: .utf8)

        print("DEBUG: StatusBar - restartDaemon function called")

        // Update the daemon state to restarting - this triggers the status indicator animation
        DispatchQueue.main.async {
            NotificationCenter.default.post(name: .daemonStateChanged, object: DaemonState.restarting)
        }

        OxenDaemonXPCClient.shared.restartDaemon { success, error in
            print("DEBUG: StatusBar - Got callback from XPC client: success=\(success), error=\(error ?? "nil")")

            // Append callback to log
            let log2 = "[\(Date())] StatusBar - Got callback: success=\(success), error=\(error ?? "nil")\n"
            if let handle = FileHandle(forWritingAtPath: "/tmp/auxin-restart-button.log") {
                handle.seekToEndOfFile()
                handle.write(log2.data(using: .utf8)!)
                handle.closeFile()
            }

            DispatchQueue.main.async {
                if success {
                    // Reset state to checking so updateStatus can detect the new daemon
                    DispatchQueue.main.asyncAfter(deadline: .now() + 1.0) {
                        NotificationCenter.default.post(name: .daemonStateChanged, object: DaemonState.checking)
                        // Immediately check status to update to running
                        DispatchQueue.main.asyncAfter(deadline: .now() + 0.5) {
                            self.updateStatus()
                        }
                    }
                } else {
                    // Reset status back to checking on failure
                    NotificationCenter.default.post(name: .daemonStateChanged, object: DaemonState.checking)
                }
            }
        }
    }

    private func startRotationAnimation() {
        // Stop any existing rotation timer
        rotationTimer?.invalidate()

        // Reset rotation to 0
        rotation = 0

        // Start a timer that updates rotation continuously
        rotationTimer = Timer.scheduledTimer(withTimeInterval: 0.02, repeats: true) { _ in
            rotation += 9 // 360 degrees / (0.8 seconds / 0.02 interval) = 9 degrees per tick
            if rotation >= 360 {
                rotation -= 360
            }
        }
    }

    private func stopRotationAnimation() {
        rotationTimer?.invalidate()
        rotationTimer = nil
        rotation = 0
    }
}<|MERGE_RESOLUTION|>--- conflicted
+++ resolved
@@ -10,7 +10,6 @@
 
     var body: some View {
         HStack {
-<<<<<<< HEAD
             // Daemon status - Interactive button
             Button(action: {
                 restartDaemon()
@@ -54,15 +53,6 @@
                 withAnimation(.easeInOut(duration: 0.2)) {
                     isHovering = hovering
                 }
-=======
-            // Daemon status
-            HStack(spacing: 3) {
-                Circle()
-                    .fill(daemonColor)
-                    .frame(width: 8, height: 8)
-                Text("Daemon: \(daemonStatus)")
-                    .font(.caption)
->>>>>>> b5809355
             }
             .help("Click to restart daemon")
 
