import SwiftUI

struct ProjectDetailContentView: View {
    let project: Project
    @State private var commits: [CommitInfo] = []
    @State private var isLoading = false
    @State private var showingMilestoneCommit = false

    var body: some View {
        VStack(spacing: 0) {
            // Header
            ProjectHeaderView(project: project)
                .padding(12)
                .background(Color(nsColor: .controlBackgroundColor))

            Divider()

            // Commit history
            if isLoading {
                Spacer()
                ProgressView("Loading commits...")
                Spacer()
            } else if commits.isEmpty {
                Spacer()
                Text("No commits yet")
                    .foregroundColor(.secondary)
                Spacer()
            } else {
                List(commits, id: \.id) { commit in
                    CommitRowView(commit: commit, project: project)
                }
                .listStyle(.inset)
            }
        }
        .navigationTitle(project.displayName)
        .navigationSubtitle(project.path)
        .toolbar {
            ToolbarItemGroup(placement: .primaryAction) {
                Button {
                    openInApplication()
                } label: {
                    Label("Open in \(project.projectType.displayName)", systemImage: project.iconName)
                }
                .buttonStyle(.bordered)

                Button("Create Milestone") {
                    showingMilestoneCommit = true
                }
                .buttonStyle(.borderedProminent)
            }
        }
        .sheet(isPresented: $showingMilestoneCommit) {
            MilestoneCommitView(project: project)
        }
        .onAppear {
            loadCommits()
        }
    }

    private func loadCommits() {
        isLoading = true

        OxenDaemonXPCClient.shared.getCommitHistory(path: project.path, limit: 50) { commitData in
            DispatchQueue.main.async {
                // Parse commit history from XPC response
                var loadedCommits: [CommitInfo] = []

                for commit in commitData {
                    guard let id = commit["id"] as? String,
                          let message = commit["message"] as? String,
                          let timestamp = commit["timestamp"] as? Date,
                          let author = commit["author"] as? String else {
                        continue
                    }

                    // Parse metadata if available
                    var metadata: CommitMetadata? = nil
                    if let metadataDict = commit["metadata"] as? [String: Any] {
                        metadata = CommitMetadata(
                            bpm: metadataDict["bpm"] as? Double,
                            sampleRate: metadataDict["sample_rate"] as? Int,
                            keySignature: metadataDict["key_signature"] as? String,
                            timeSignature: metadataDict["time_signature"] as? String,
                            units: metadataDict["units"] as? String,
                            layerCount: metadataDict["layer_count"] as? Int,
                            componentCount: metadataDict["component_count"] as? Int,
                            groupCount: metadataDict["group_count"] as? Int,
                            sceneCount: metadataDict["scene_count"] as? Int,
                            objectCount: metadataDict["object_count"] as? Int,
                            materialCount: metadataDict["material_count"] as? Int,
                            renderEngine: metadataDict["render_engine"] as? String,
                            resolution: metadataDict["resolution"] as? String,
                            fps: metadataDict["fps"] as? Int,
                            frameRange: metadataDict["frame_range"] as? String,
                            tags: metadataDict["tags"] as? [String],
                            fileSizeBytes: metadataDict["file_size_bytes"] as? Int
                        )
                    }

                    loadedCommits.append(CommitInfo(
                        id: id,
                        message: message,
                        timestamp: timestamp,
                        author: author,
                        metadata: metadata
                    ))
                }

                commits = loadedCommits
                isLoading = false
            }
        }
    }

    private func openInApplication() {
        let projectURL = URL(fileURLWithPath: project.path)
        NSWorkspace.shared.open(projectURL)
    }
}

struct ProjectHeaderView: View {
    let project: Project

    var body: some View {
        VStack(alignment: .leading, spacing: 6) {
            HStack {
                VStack(alignment: .leading, spacing: 2) {
                    HStack(spacing: 6) {
                        Image(systemName: project.iconName)
                            .foregroundColor(.accentColor)
                        Text(project.displayName)
                            .font(.title2)
                            .fontWeight(.semibold)
                    }

                    Text(project.path)
                        .font(.caption)
                        .foregroundColor(.secondary)
                }

                Spacer()

                if project.isLocked {
                    VStack(alignment: .trailing, spacing: 1) {
                        HStack {
                            Image(systemName: "lock.fill")
                                .foregroundColor(.orange)
                            Text("Locked")
                                .fontWeight(.medium)
                        }
                        if let lockedBy = project.lockedBy {
                            Text("by \(lockedBy)")
                                .font(.caption)
                                .foregroundColor(.secondary)
                        }
                    }
                    .padding(6)
                    .background(Color.orange.opacity(0.1))
                    .cornerRadius(8)
                }
            }

            HStack(spacing: 12) {
                StatView(label: "Type", value: project.projectType.displayName)
                StatView(label: "Commits", value: "\(project.commitCount)")
                if let lastCommit = project.lastCommit {
                    StatView(
                        label: "Last Commit",
                        value: lastCommit.formatted(date: .abbreviated, time: .omitted)
                    )
                }
            }
        }
    }
}

struct StatView: View {
    let label: String
    let value: String

    var body: some View {
        VStack(alignment: .leading, spacing: 2) {
            Text(label)
                .font(.caption)
                .foregroundColor(.secondary)
            Text(value)
                .font(.body)
                .fontWeight(.medium)
        }
    }
}

struct CommitRowView: View {
    let commit: CommitInfo
    let project: Project
    @State private var isPlayingBounce = false

    var body: some View {
<<<<<<< HEAD
        HStack(alignment: .top, spacing: 12) {
            // Thumbnail
            if let metadata = commit.metadata,
               let thumbnailPath = metadata.thumbnailPath {
                let fullPath = project.path + "/.auxin/thumbnails/" + thumbnailPath
                if let nsImage = NSImage(contentsOfFile: fullPath) {
                    Image(nsImage: nsImage)
                        .resizable()
                        .aspectRatio(contentMode: .fill)
                        .frame(width: 80, height: 60)
                        .clipShape(RoundedRectangle(cornerRadius: 6))
                        .overlay(
                            RoundedRectangle(cornerRadius: 6)
                                .stroke(Color.secondary.opacity(0.3), lineWidth: 1)
                        )
                } else {
                    placeholderThumbnail
                }
            } else {
                placeholderThumbnail
            }
=======
        VStack(alignment: .leading, spacing: 2) {
            HStack {
                Text(commit.message)
                    .font(.body)
                    .fontWeight(.medium)
>>>>>>> b5809355

            // Commit details
            VStack(alignment: .leading, spacing: 4) {
                HStack {
                    Text(commit.message)
                        .font(.body)
                        .fontWeight(.medium)

                    Spacer()

                    // Bounce playback button
                    if let metadata = commit.metadata,
                       let bouncePath = metadata.bouncePath {
                        Button(action: {
                            playBounce(bouncePath: bouncePath)
                        }) {
                            Image(systemName: isPlayingBounce ? "waveform.circle.fill" : "waveform.circle")
                                .foregroundColor(.blue)
                        }
                        .buttonStyle(.plain)
                        .help("Play audio bounce")
                    }

                    Button("Rollback") {
                        // TODO: Rollback to this commit
                    }
                    .buttonStyle(.bordered)
                    .controlSize(.small)
                }

                Text(commit.timestamp.formatted())
                    .font(.caption)
                    .foregroundColor(.secondary)

                if let metadata = commit.metadata {
                    MetadataView(metadata: metadata, projectType: project.projectType)
                }
            }
        }
        .padding(.vertical, 2)
    }

    private var placeholderThumbnail: some View {
        RoundedRectangle(cornerRadius: 6)
            .fill(Color.secondary.opacity(0.2))
            .frame(width: 80, height: 60)
            .overlay(
                Image(systemName: project.iconName)
                    .foregroundColor(.secondary)
            )
    }

    private func playBounce(bouncePath: String) {
        let fullPath = project.path + "/.auxin/bounces/" + bouncePath
        let url = URL(fileURLWithPath: fullPath)

        guard FileManager.default.fileExists(atPath: fullPath) else {
            print("Bounce file not found: \(fullPath)")
            return
        }

        // Use afplay to play the audio file in the background
        let task = Process()
        task.executableURL = URL(fileURLWithPath: "/usr/bin/afplay")
        task.arguments = [fullPath]

        isPlayingBounce = true

        task.terminationHandler = { _ in
            DispatchQueue.main.async {
                self.isPlayingBounce = false
            }
        }

        do {
            try task.run()
        } catch {
            print("Failed to play bounce: \(error)")
            isPlayingBounce = false
        }
    }
}

/// Display metadata based on project type
struct MetadataView: View {
    let metadata: CommitMetadata
    let projectType: ProjectType

    var body: some View {
        HStack(spacing: 8) {
            switch projectType {
            case .logicPro:
                if let bpm = metadata.bpm {
                    Label("\(Int(bpm)) BPM", systemImage: "metronome")
                        .font(.caption)
                }
                if let sampleRate = metadata.sampleRate {
                    Label("\(sampleRate/1000)kHz", systemImage: "waveform")
                        .font(.caption)
                }
                if let key = metadata.keySignature {
                    Label(key, systemImage: "music.note")
                        .font(.caption)
                }

            case .sketchup:
                if let units = metadata.units {
                    Label(units, systemImage: "ruler")
                        .font(.caption)
                }
                if let layers = metadata.layerCount {
                    Label("\(layers) layers", systemImage: "square.3.layers.3d")
                        .font(.caption)
                }
                if let components = metadata.componentCount {
                    Label("\(components) components", systemImage: "cube")
                        .font(.caption)
                }

            case .blender:
                if let scenes = metadata.sceneCount {
                    Label("\(scenes) scenes", systemImage: "film")
                        .font(.caption)
                }
                if let objects = metadata.objectCount {
                    Label("\(objects) objects", systemImage: "cube.transparent")
                        .font(.caption)
                }
                if let materials = metadata.materialCount {
                    Label("\(materials) materials", systemImage: "paintpalette")
                        .font(.caption)
                }
                if let engine = metadata.renderEngine {
                    Label(engine, systemImage: "camera")
                        .font(.caption)
                }
            }
        }
        .foregroundColor(.secondary)
    }
}

struct MergeHelperView: View {
    let project: Project
    @Environment(\.dismiss) var dismiss

    var body: some View {
        VStack {
            Text("Merge Helper")
                .font(.title)
                .padding()

            Text("Merge helper functionality coming soon...")
                .foregroundColor(.secondary)

            Spacer()

            Button("Close") {
                dismiss()
            }
            .padding()
        }
        .frame(width: 400, height: 300)
    }
}<|MERGE_RESOLUTION|>--- conflicted
+++ resolved
@@ -196,7 +196,6 @@
     @State private var isPlayingBounce = false
 
     var body: some View {
-<<<<<<< HEAD
         HStack(alignment: .top, spacing: 12) {
             // Thumbnail
             if let metadata = commit.metadata,
@@ -218,13 +217,6 @@
             } else {
                 placeholderThumbnail
             }
-=======
-        VStack(alignment: .leading, spacing: 2) {
-            HStack {
-                Text(commit.message)
-                    .font(.body)
-                    .fontWeight(.medium)
->>>>>>> b5809355
 
             // Commit details
             VStack(alignment: .leading, spacing: 4) {
