--- conflicted
+++ resolved
@@ -574,15 +574,11 @@
 
         vlog!("Adding {} file(s) to staging", files.len());
 
-<<<<<<< HEAD
         // Use batching for large file sets
         if files.len() > self.config.batch_size {
             return self.add_batched(repo_path, files);
         }
 
-=======
-        // Sanitize all file paths before passing to subprocess
->>>>>>> 3ce599b7
         let file_args: Vec<String> = files
             .iter()
             .map(|f| sanitize_path(f, Some(repo_path)))
@@ -657,14 +653,8 @@
         // Sanitize the commit message
         let sanitized_message = sanitize_message(message)?;
 
-<<<<<<< HEAD
         let output = self.run_command(&["commit", "-m", message], Some(repo_path), None)?;
         self.invalidate_cache(repo_path);
-=======
-        vlog!("Creating commit with message: {}", sanitized_message);
-
-        let output = self.run_command(&["commit", "-m", &sanitized_message], Some(repo_path))?;
->>>>>>> 3ce599b7
 
         // Parse commit hash from output
         let commit_id = self
