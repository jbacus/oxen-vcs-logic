/// Generates a complete `.oxenignore` file template for Logic Pro projects.
///
/// Creates a well-organized ignore file with comprehensive patterns for files
/// that should NOT be version controlled. The template includes four main sections:
/// volatile/generated files, system files, cache files, and a custom section for
/// user additions.
///
/// # Purpose
///
/// The `.oxenignore` file prevents version control bloat and conflicts by excluding:
/// - **Generated audio** (bounces, freeze files) - Large, regenerable files
/// - **Volatile data** (autosaves, temp files) - Creates noisy, conflicting commits
/// - **System metadata** (.DS_Store, etc.) - User/machine-specific, no value in VCS
///
/// # Template Structure
///
/// ```text
/// # Oxen VCS - Logic Pro Ignore Rules
///
/// # Volatile/Generated Files
/// Bounces/
/// Freeze Files/
/// Autosave/
/// *.nosync
///
/// # System Files
/// .DS_Store
/// *.smbdelete*
/// .Trashes
///
/// # Cache and Temporary Files
/// *.cache
/// *.tmp
/// *~
///
/// # Custom Ignore Patterns
/// (empty for user to fill)
/// ```
///
/// # Returns
///
/// Complete `.oxenignore` file content as a String, ready to write to disk.
///
/// # Pattern Sources
///
/// All patterns are consistent with `LogicProject::ignored_patterns()` and include:
/// - Directory patterns (trailing slash): `Bounces/`, `Freeze Files/`
/// - Wildcard patterns: `*.nosync`, `*.cache`, `*~`
/// - Exact filenames: `.DS_Store`, `.Trashes`
///
/// # Examples
///
/// ```no_run
/// use auxin_cli::generate_oxenignore;
/// use std::fs;
///
/// // Generate and write to disk
/// let content = generate_oxenignore();
/// fs::write("/path/to/project.logicx/.oxenignore", content).unwrap();
/// ```
///
/// ```
/// use auxin_cli::generate_oxenignore;
///
/// // Verify essential patterns are present
/// let content = generate_oxenignore();
/// assert!(content.contains("Bounces/"));
/// assert!(content.contains("Freeze Files/"));
/// assert!(content.contains(".DS_Store"));
/// ```
///
/// # Integration
///
/// This function is called automatically during repository initialization:
/// 1. User runs `auxin init /path/to/project.logicx`
/// 2. `.oxenignore` file is created in project root
/// 3. Oxen uses patterns to exclude files from tracking
///
/// Users can customize by editing the "Custom Ignore Patterns" section.
///
/// # Idempotence
///
/// This function is deterministic - multiple calls return identical output.
/// Safe to regenerate if `.oxenignore` is accidentally deleted.
///
/// # Design Rationale
///
/// **Why exclude Bounces/ and Freeze Files/?**
/// - Large files (100MB+ common) that bloat repository
/// - Easily regenerable from project state
/// - Frequent changes cause merge conflicts
/// - Users intentionally export when needed
///
/// **Why exclude Autosave/?**
/// - Creates commits every few minutes (too granular)
/// - Not intentional save points
/// - Can conflict with manual saves
/// - Users rarely want to revert to autosaves
///
/// **Why exclude .DS_Store?**
/// - macOS Finder metadata (no value in Logic Pro context)
/// - Differs per machine/user
/// - Changes on every directory access
/// - Creates noisy, meaningless commits
///
/// # See Also
///
/// - `LogicProject::ignored_patterns()` - Source of truth for patterns
/// - `.oxenignore` documentation: https://docs.oxen.ai/concepts/oxenignore
pub fn generate_oxenignore() -> String {
    let mut content = String::new();
    content.push_str("# Oxen VCS - Logic Pro Ignore Rules\n");
    content.push_str("# Auto-generated ignore file for Logic Pro folder projects\n\n");

    content.push_str("# ===================================\n");
    content.push_str("# Volatile/Generated Files\n");
    content.push_str("# ===================================\n");
    content.push_str("# These files are regenerated and should not be versioned\n\n");
    content.push_str("Bounces/\n");
    content.push_str("Freeze Files/\n");
    content.push_str("*.nosync\n");
    content.push_str("Autosave/\n");
    content.push_str("Media.localized/\n\n");

    content.push_str("# ===================================\n");
    content.push_str("# System Files\n");
    content.push_str("# ===================================\n");
    content.push_str("# OS-specific metadata\n\n");
    content.push_str(".DS_Store\n");
    content.push_str("*.smbdelete*\n");
    content.push_str(".TemporaryItems\n");
    content.push_str(".Trashes\n");
    content.push_str(".fseventsd\n\n");

    content.push_str("# ===================================\n");
    content.push_str("# Cache and Temporary Files\n");
    content.push_str("# ===================================\n\n");
    content.push_str("*.cache\n");
    content.push_str("*.tmp\n");
    content.push_str("*~\n\n");

    content.push_str("# ===================================\n");
    content.push_str("# Custom Ignore Patterns\n");
    content.push_str("# ===================================\n");
    content.push_str("# Add your custom patterns below\n\n");

    content
}

/// Generates a complete `.oxenignore` file template for SketchUp projects.
///
/// Creates a well-organized ignore file with comprehensive patterns for files
/// that should NOT be version controlled. The template includes four main sections:
/// backup/temp files, generated output, cache files, and a custom section for
/// user additions.
///
/// # Purpose
///
/// The `.oxenignore` file prevents version control bloat and conflicts by excluding:
/// - **Backup files** (*.skb, autosaves) - Automatically generated backups
/// - **Generated output** (renders, exports) - Large, regenerable files
/// - **Cache data** (thumbnails, temp) - Volatile, machine-specific data
/// - **System metadata** (.DS_Store, etc.) - User/machine-specific, no value in VCS
///
/// # Template Structure
///
/// ```text
/// # Oxen VCS - SketchUp Ignore Rules
///
/// # Backup and Temporary Files
/// *.skb
/// *~.skp
/// *.tmp
///
/// # Generated Output
/// exports/
/// renders/
/// output/
///
/// # Cache and Thumbnails
/// .thumbnails/
/// cache/
///
/// # System Files
/// .DS_Store
/// Thumbs.db
/// desktop.ini
///
/// # Custom Ignore Patterns
/// (empty for user to fill)
/// ```
///
/// # Returns
///
/// Complete `.oxenignore` file content as a String, ready to write to disk.
///
/// # Pattern Sources
///
/// All patterns are consistent with `SketchUpProject::ignored_patterns()` and include:
/// - Backup patterns: `*.skb`, `*~.skp`
/// - Directory patterns (trailing slash): `exports/`, `renders/`
/// - Wildcard patterns: `*.tmp`, `*.cache`
/// - Exact filenames: `.DS_Store`, `Thumbs.db`
///
/// # Examples
///
/// ```no_run
/// use auxin_cli::generate_sketchup_oxenignore;
/// use std::fs;
///
/// // Generate and write to disk
/// let content = generate_sketchup_oxenignore();
/// fs::write("/path/to/project/.oxenignore", content).unwrap();
/// ```
///
/// # Integration
///
/// This function is called automatically during repository initialization:
/// 1. User runs `auxin init /path/to/model.skp --type sketchup`
/// 2. `.oxenignore` file is created in project directory
/// 3. Oxen uses patterns to exclude files from tracking
///
/// Users can customize by editing the "Custom Ignore Patterns" section.
///
/// # Design Rationale
///
/// **Why exclude *.skb files?**
/// - SketchUp automatically creates backup files with .skb extension
/// - These are copies of previous saves, redundant with version control
/// - Can bloat repository size quickly
///
/// **Why exclude exports/ and renders/?**
/// - Large files (images, videos, 3D exports) that bloat repository
/// - Easily regenerable from the source .skp file
/// - Users intentionally export when needed
///
/// **Why exclude .thumbnails/?**
/// - Machine-generated preview images
/// - Differs per machine/view settings
/// - Creates noisy, meaningless commits
///
/// # See Also
///
/// - `SketchUpProject::ignored_patterns()` - Source of truth for patterns
/// - `.oxenignore` documentation: https://docs.oxen.ai/concepts/oxenignore
pub fn generate_sketchup_oxenignore() -> String {
    let mut content = String::new();
    content.push_str("# Oxen VCS - SketchUp Ignore Rules\n");
    content.push_str("# Auto-generated ignore file for SketchUp projects\n\n");

    content.push_str("# ===================================\n");
    content.push_str("# Backup and Temporary Files\n");
    content.push_str("# ===================================\n");
    content.push_str("# SketchUp automatically creates backup files that should not be versioned\n\n");
    content.push_str("*.skb\n");
    content.push_str("*~.skp\n");
    content.push_str("*.tmp\n");
    content.push_str("*.swp\n");
    content.push_str(".sketchup_session\n\n");

    content.push_str("# ===================================\n");
    content.push_str("# Generated Output\n");
    content.push_str("# ===================================\n");
    content.push_str("# Exported and rendered files that can be regenerated\n\n");
    content.push_str("exports/\n");
    content.push_str("renders/\n");
    content.push_str("output/\n\n");

    content.push_str("# ===================================\n");
    content.push_str("# Cache and Thumbnails\n");
    content.push_str("# ===================================\n");
    content.push_str("# Generated preview and cache files\n\n");
    content.push_str(".thumbnails/\n");
    content.push_str("cache/\n\n");

    content.push_str("# ===================================\n");
    content.push_str("# System Files\n");
    content.push_str("# ===================================\n");
    content.push_str("# OS-specific metadata\n\n");
    content.push_str(".DS_Store\n");
    content.push_str("Thumbs.db\n");
    content.push_str("desktop.ini\n");
    content.push_str("*.smbdelete*\n\n");

    content.push_str("# ===================================\n");
    content.push_str("# Custom Ignore Patterns\n");
    content.push_str("# ===================================\n");
    content.push_str("# Add your custom patterns below\n\n");

    content
}

<<<<<<< HEAD
=======
/// Generates a complete `.oxenignore` file template for Blender projects.
///
/// Creates a well-organized ignore file with comprehensive patterns for files
/// that should NOT be version controlled. The template includes sections for
/// backup files, cache directories, render output, and custom patterns.
///
/// # Purpose
///
/// The `.oxenignore` file prevents version control bloat and conflicts by excluding:
/// - **Backup files** (*.blend1, *.blend2) - Blender auto-backup files
/// - **Cache directories** (blendcache_*/) - Simulation caches (can be multi-GB!)
/// - **Render output** (renders/, tmp/) - Large, regenerable files
/// - **Python cache** (__pycache__/) - Bytecode compilation artifacts
/// - **System metadata** (.DS_Store, etc.) - User/machine-specific, no value in VCS
///
/// # Template Structure
///
/// ```text
/// # Oxen VCS - Blender Ignore Rules
///
/// # Backup Files
/// *.blend1
/// *.blend2
/// *.blend@
///
/// # Cache Directories
/// blendcache_*/
/// __pycache__/
///
/// # Render Output
/// renders/
/// render_output/
/// tmp/
///
/// # System Files
/// .DS_Store
/// Thumbs.db
///
/// # Custom Ignore Patterns
/// (empty for user to fill)
/// ```
///
/// # Returns
///
/// Complete `.oxenignore` file content as a String, ready to write to disk.
///
/// # Pattern Sources
///
/// All patterns are consistent with `BlenderProject::ignored_patterns()` and include:
/// - Backup patterns: `*.blend1`, `*.blend2`, `*.blend@`
/// - Cache patterns: `blendcache_*/`, `__pycache__/`
/// - Directory patterns (trailing slash): `renders/`, `tmp/`
/// - Exact filenames: `.DS_Store`, `Thumbs.db`
///
/// # Examples
///
/// ```no_run
/// use auxin_cli::generate_blender_oxenignore;
/// use std::fs;
///
/// // Generate and write to disk
/// let content = generate_blender_oxenignore();
/// fs::write("/path/to/project/.oxenignore", content).unwrap();
/// ```
///
/// # Integration
///
/// This function is called automatically during repository initialization:
/// 1. User runs `auxin init /path/to/scene.blend --type blender`
/// 2. `.oxenignore` file is created in project directory
/// 3. Oxen uses patterns to exclude files from tracking
///
/// Users can customize by editing the "Custom Ignore Patterns" section.
///
/// # Design Rationale
///
/// **Why exclude *.blend1/2 files?**
/// - Blender automatically creates backup files with incremental numbers
/// - These are copies of previous saves, redundant with version control
/// - Can accumulate quickly and bloat directories
///
/// **Why exclude blendcache_*/?**
/// - Simulation caches (fluid, smoke, cloth) can be massive (multi-GB)
/// - Easily regenerable by running the simulation again
/// - Machine and Blender-version specific
///
/// **Why exclude renders/?**
/// - Rendered images and animations are output, not source
/// - Can be very large (especially animation sequences)
/// - Regenerable from the .blend file
///
/// **Why exclude __pycache__/?**
/// - Python bytecode cache for Blender scripts
/// - Platform-specific, regenerable
/// - Changes frequently, creates noise
///
/// # See Also
///
/// - `BlenderProject::ignored_patterns()` - Source of truth for patterns
/// - `.oxenignore` documentation: https://docs.oxen.ai/concepts/oxenignore
pub fn generate_blender_oxenignore() -> String {
    let mut content = String::new();
    content.push_str("# Oxen VCS - Blender Ignore Rules\n");
    content.push_str("# Auto-generated ignore file for Blender projects\n\n");

    content.push_str("# ===================================\n");
    content.push_str("# Backup Files\n");
    content.push_str("# ===================================\n");
    content.push_str("# Blender automatically creates numbered backup files\n\n");
    content.push_str("*.blend1\n");
    content.push_str("*.blend2\n");
    content.push_str("*.blend@\n\n");

    content.push_str("# ===================================\n");
    content.push_str("# Cache Directories\n");
    content.push_str("# ===================================\n");
    content.push_str("# Simulation caches can be multi-GB and are regenerable\n\n");
    content.push_str("blendcache_*/\n");
    content.push_str("__pycache__/\n");
    content.push_str("*.pyc\n\n");

    content.push_str("# ===================================\n");
    content.push_str("# Render Output\n");
    content.push_str("# ===================================\n");
    content.push_str("# Rendered images and animations\n\n");
    content.push_str("renders/\n");
    content.push_str("render_output/\n");
    content.push_str("tmp/\n\n");

    content.push_str("# ===================================\n");
    content.push_str("# Build Artifacts\n");
    content.push_str("# ===================================\n");
    content.push_str("# If using Blender as game engine or building add-ons\n\n");
    content.push_str("build/\n");
    content.push_str("dist/\n\n");

    content.push_str("# ===================================\n");
    content.push_str("# System Files\n");
    content.push_str("# ===================================\n");
    content.push_str("# OS-specific metadata\n\n");
    content.push_str(".DS_Store\n");
    content.push_str("Thumbs.db\n");
    content.push_str("desktop.ini\n");
    content.push_str("*.smbdelete*\n\n");

    content.push_str("# ===================================\n");
    content.push_str("# Blender Temporary Files\n");
    content.push_str("# ===================================\n");
    content.push_str("# Crash logs and autosaves\n\n");
    content.push_str("*.crash.txt\n");
    content.push_str("*.autosave\n\n");

    content.push_str("# ===================================\n");
    content.push_str("# Custom Ignore Patterns\n");
    content.push_str("# ===================================\n");
    content.push_str("# Add your custom patterns below\n\n");

    content
}

>>>>>>> 8626947b
#[cfg(test)]
mod tests {
    use super::*;
    use crate::logic_project::LogicProject;

    #[test]
    fn test_generate_oxenignore_contains_essential_patterns() {
        let content = generate_oxenignore();

        // All essential Logic Pro patterns
        assert!(content.contains("Bounces/"));
        assert!(content.contains("Freeze Files/"));
        assert!(content.contains(".DS_Store"));
        assert!(content.contains("*.nosync"));
        assert!(content.contains("Autosave/"));
        assert!(content.contains("Media.localized/"));
    }

    #[test]
    fn test_generate_oxenignore_has_sections() {
        let content = generate_oxenignore();

        assert!(content.contains("Volatile/Generated"));
        assert!(content.contains("System Files"));
        assert!(content.contains("Custom Ignore Patterns"));
        assert!(content.contains("Cache and Temporary Files"));
    }

    #[test]
    fn test_generate_oxenignore_has_header() {
        let content = generate_oxenignore();

        assert!(content.contains("Oxen VCS - Logic Pro Ignore Rules"));
        assert!(content.contains("Auto-generated"));
    }

    #[test]
    fn test_generate_oxenignore_has_all_system_files() {
        let content = generate_oxenignore();

        assert!(content.contains(".DS_Store"));
        assert!(content.contains("*.smbdelete*"));
        assert!(content.contains(".TemporaryItems"));
        assert!(content.contains(".Trashes"));
        assert!(content.contains(".fseventsd"));
    }

    #[test]
    fn test_generate_oxenignore_has_cache_patterns() {
        let content = generate_oxenignore();

        assert!(content.contains("*.cache"));
        assert!(content.contains("*.tmp"));
        assert!(content.contains("*~"));
    }

    #[test]
    fn test_generate_oxenignore_consistency_with_logic_project() {
        let content = generate_oxenignore();
        let project_patterns = LogicProject::ignored_patterns();

        // All patterns from LogicProject should appear in the template
        for pattern in project_patterns {
            assert!(
                content.contains(pattern),
                "Pattern '{}' from LogicProject::ignored_patterns() not found in template",
                pattern
            );
        }
    }

    #[test]
    fn test_generate_oxenignore_is_not_empty() {
        let content = generate_oxenignore();
        assert!(!content.is_empty());
        assert!(content.len() > 100); // Should be substantial
    }

    #[test]
    fn test_generate_oxenignore_has_comments() {
        let content = generate_oxenignore();

        // Should have explanatory comments
        let comment_count = content.matches('#').count();
        assert!(comment_count > 10, "Should have multiple comment lines");
    }

    #[test]
    fn test_generate_oxenignore_sections_are_separated() {
        let content = generate_oxenignore();

        // Sections should be separated by blank lines and dividers
        assert!(content.contains("==="));
        assert!(content.contains("\n\n"));
    }

    #[test]
    fn test_generate_oxenignore_has_directory_patterns() {
        let content = generate_oxenignore();

        // Should have patterns ending with /
        let lines: Vec<&str> = content.lines().collect();
        let dir_patterns: Vec<&str> = lines
            .iter()
            .filter(|l| !l.starts_with('#') && l.ends_with('/'))
            .copied()
            .collect();

        assert!(!dir_patterns.is_empty(), "Should have directory patterns");
        assert!(dir_patterns.len() >= 3); // At least Bounces/, Freeze Files/, Autosave/
    }

    #[test]
    fn test_generate_oxenignore_has_wildcard_patterns() {
        let content = generate_oxenignore();

        // Should have patterns with wildcards
        assert!(content
            .lines()
            .any(|l| !l.starts_with('#') && l.contains('*')));
    }

    #[test]
    fn test_generate_oxenignore_format_valid() {
        let content = generate_oxenignore();

        // Each non-comment, non-empty line should be a valid pattern
        for line in content.lines() {
            let trimmed = line.trim();
            if !trimmed.is_empty() && !trimmed.starts_with('#') && !trimmed.contains("===") {
                // Should not have leading/trailing whitespace
                assert_eq!(trimmed, line);
            }
        }
    }

    #[test]
    fn test_generate_oxenignore_custom_section_is_empty() {
        let content = generate_oxenignore();

        // Find the custom section
        let custom_section_start = content.find("Custom Ignore Patterns").unwrap();
        let after_custom = &content[custom_section_start..];

        // After the custom section header, there should only be comments and whitespace
        let lines_after_custom: Vec<&str> = after_custom
            .lines()
            .skip(3) // Skip the section header lines
            .filter(|l| !l.trim().is_empty() && !l.starts_with('#'))
            .collect();

        assert!(
            lines_after_custom.is_empty(),
            "Custom section should be empty for users to fill"
        );
    }

    #[test]
    fn test_generate_oxenignore_all_sections_present() {
        let content = generate_oxenignore();

        let required_sections = vec![
            "Volatile/Generated",
            "System Files",
            "Cache and Temporary Files",
            "Custom Ignore Patterns",
        ];

        for section in required_sections {
            assert!(
                content.contains(section),
                "Missing required section: {}",
                section
            );
        }
    }

    #[test]
    fn test_generate_oxenignore_idempotent() {
        // Calling multiple times should produce identical results
        let first = generate_oxenignore();
        let second = generate_oxenignore();

        assert_eq!(first, second, "generate_oxenignore should be deterministic");
    }

    #[test]
    fn test_generate_oxenignore_newline_terminated() {
        let content = generate_oxenignore();

        // Should end with newline(s)
        assert!(content.ends_with('\n'));
    }

    #[test]
    fn test_generate_oxenignore_no_duplicate_patterns() {
        let content = generate_oxenignore();

        // Extract all pattern lines (non-comment, non-empty)
        let patterns: Vec<&str> = content
            .lines()
            .map(|l| l.trim())
            .filter(|l| !l.is_empty() && !l.starts_with('#') && !l.contains("==="))
            .collect();

        // Check for duplicates
        let unique_patterns: std::collections::HashSet<_> = patterns.iter().collect();

        assert_eq!(
            patterns.len(),
            unique_patterns.len(),
            "Should not have duplicate patterns"
        );
    }

    // ==================== SketchUp Tests ====================

    #[test]
    fn test_generate_sketchup_oxenignore_contains_essential_patterns() {
        let content = generate_sketchup_oxenignore();

        // All essential SketchUp patterns
        assert!(content.contains("*.skb"));
        assert!(content.contains("exports/"));
        assert!(content.contains("renders/"));
        assert!(content.contains(".DS_Store"));
        assert!(content.contains("Thumbs.db"));
    }

    #[test]
    fn test_generate_sketchup_oxenignore_has_sections() {
        let content = generate_sketchup_oxenignore();

        assert!(content.contains("Backup and Temporary Files"));
        assert!(content.contains("Generated Output"));
        assert!(content.contains("System Files"));
        assert!(content.contains("Custom Ignore Patterns"));
    }

    #[test]
    fn test_generate_sketchup_oxenignore_has_header() {
        let content = generate_sketchup_oxenignore();

        assert!(content.contains("Oxen VCS - SketchUp Ignore Rules"));
        assert!(content.contains("Auto-generated"));
    }

    #[test]
    fn test_generate_sketchup_oxenignore_has_all_system_files() {
        let content = generate_sketchup_oxenignore();

        assert!(content.contains(".DS_Store"));
        assert!(content.contains("Thumbs.db"));
        assert!(content.contains("desktop.ini"));
        assert!(content.contains("*.smbdelete*"));
    }

    #[test]
    fn test_generate_sketchup_oxenignore_has_backup_patterns() {
        let content = generate_sketchup_oxenignore();

        assert!(content.contains("*.skb"));
        assert!(content.contains("*~.skp"));
        assert!(content.contains("*.tmp"));
    }

    #[test]
    fn test_generate_sketchup_oxenignore_is_not_empty() {
        let content = generate_sketchup_oxenignore();
        assert!(!content.is_empty());
        assert!(content.len() > 100); // Should be substantial
    }

    #[test]
    fn test_generate_sketchup_oxenignore_has_comments() {
        let content = generate_sketchup_oxenignore();

        // Should have explanatory comments
        let comment_count = content.matches('#').count();
        assert!(comment_count > 10, "Should have multiple comment lines");
    }

    #[test]
    fn test_generate_sketchup_oxenignore_has_directory_patterns() {
        let content = generate_sketchup_oxenignore();

        // Should have patterns ending with /
        let lines: Vec<&str> = content.lines().collect();
        let dir_patterns: Vec<&str> = lines
            .iter()
            .filter(|l| !l.starts_with('#') && l.ends_with('/'))
            .copied()
            .collect();

        assert!(!dir_patterns.is_empty(), "Should have directory patterns");
        assert!(dir_patterns.len() >= 3); // At least exports/, renders/, cache/
    }

    #[test]
    fn test_generate_sketchup_oxenignore_idempotent() {
        // Calling multiple times should produce identical results
        let first = generate_sketchup_oxenignore();
        let second = generate_sketchup_oxenignore();

        assert_eq!(first, second, "generate_sketchup_oxenignore should be deterministic");
    }

    #[test]
    fn test_generate_sketchup_oxenignore_no_duplicate_patterns() {
        let content = generate_sketchup_oxenignore();

        // Extract all pattern lines (non-comment, non-empty)
        let patterns: Vec<&str> = content
            .lines()
            .map(|l| l.trim())
            .filter(|l| !l.is_empty() && !l.starts_with('#') && !l.contains("==="))
            .collect();

        // Check for duplicates
        let unique_patterns: std::collections::HashSet<_> = patterns.iter().collect();

        assert_eq!(
            patterns.len(),
            unique_patterns.len(),
            "Should not have duplicate patterns"
        );
    }
<<<<<<< HEAD
=======

    // ==================== Blender Tests ====================

    #[test]
    fn test_generate_blender_oxenignore_contains_essential_patterns() {
        let content = generate_blender_oxenignore();

        // All essential Blender patterns
        assert!(content.contains("*.blend1"));
        assert!(content.contains("*.blend2"));
        assert!(content.contains("blendcache_*/"));
        assert!(content.contains("renders/"));
        assert!(content.contains("__pycache__/"));
        assert!(content.contains(".DS_Store"));
    }

    #[test]
    fn test_generate_blender_oxenignore_has_sections() {
        let content = generate_blender_oxenignore();

        assert!(content.contains("Backup Files"));
        assert!(content.contains("Cache Directories"));
        assert!(content.contains("Render Output"));
        assert!(content.contains("System Files"));
        assert!(content.contains("Custom Ignore Patterns"));
    }

    #[test]
    fn test_generate_blender_oxenignore_has_header() {
        let content = generate_blender_oxenignore();

        assert!(content.contains("Oxen VCS - Blender Ignore Rules"));
        assert!(content.contains("Auto-generated"));
    }

    #[test]
    fn test_generate_blender_oxenignore_has_cache_patterns() {
        let content = generate_blender_oxenignore();

        assert!(content.contains("blendcache_*/"));
        assert!(content.contains("__pycache__/"));
        assert!(content.contains("*.pyc"));
    }

    #[test]
    fn test_generate_blender_oxenignore_has_backup_patterns() {
        let content = generate_blender_oxenignore();

        assert!(content.contains("*.blend1"));
        assert!(content.contains("*.blend2"));
        assert!(content.contains("*.blend@"));
    }

    #[test]
    fn test_generate_blender_oxenignore_is_not_empty() {
        let content = generate_blender_oxenignore();
        assert!(!content.is_empty());
        assert!(content.len() > 100); // Should be substantial
    }

    #[test]
    fn test_generate_blender_oxenignore_has_comments() {
        let content = generate_blender_oxenignore();

        // Should have explanatory comments
        let comment_count = content.matches('#').count();
        assert!(comment_count > 10, "Should have multiple comment lines");
    }

    #[test]
    fn test_generate_blender_oxenignore_has_directory_patterns() {
        let content = generate_blender_oxenignore();

        // Should have patterns ending with /
        let lines: Vec<&str> = content.lines().collect();
        let dir_patterns: Vec<&str> = lines
            .iter()
            .filter(|l| !l.starts_with('#') && l.ends_with('/'))
            .copied()
            .collect();

        assert!(!dir_patterns.is_empty(), "Should have directory patterns");
        assert!(dir_patterns.len() >= 5); // At least blendcache_*/, renders/, etc.
    }

    #[test]
    fn test_generate_blender_oxenignore_idempotent() {
        // Calling multiple times should produce identical results
        let first = generate_blender_oxenignore();
        let second = generate_blender_oxenignore();

        assert_eq!(first, second, "generate_blender_oxenignore should be deterministic");
    }

    #[test]
    fn test_generate_blender_oxenignore_no_duplicate_patterns() {
        let content = generate_blender_oxenignore();

        // Extract all pattern lines (non-comment, non-empty)
        let patterns: Vec<&str> = content
            .lines()
            .map(|l| l.trim())
            .filter(|l| !l.is_empty() && !l.starts_with('#') && !l.contains("==="))
            .collect();

        // Check for duplicates
        let unique_patterns: std::collections::HashSet<_> = patterns.iter().collect();

        assert_eq!(
            patterns.len(),
            unique_patterns.len(),
            "Should not have duplicate patterns"
        );
    }
>>>>>>> 8626947b
}<|MERGE_RESOLUTION|>--- conflicted
+++ resolved
@@ -290,8 +290,6 @@
     content
 }
 
-<<<<<<< HEAD
-=======
 /// Generates a complete `.oxenignore` file template for Blender projects.
 ///
 /// Creates a well-organized ignore file with comprehensive patterns for files
@@ -452,7 +450,6 @@
     content
 }
 
->>>>>>> 8626947b
 #[cfg(test)]
 mod tests {
     use super::*;
@@ -780,8 +777,6 @@
             "Should not have duplicate patterns"
         );
     }
-<<<<<<< HEAD
-=======
 
     // ==================== Blender Tests ====================
 
@@ -896,5 +891,4 @@
             "Should not have duplicate patterns"
         );
     }
->>>>>>> 8626947b
 }