<<<<<<< HEAD
=======
// NOTE: liboxen_stub has been removed as it provided no real functionality.
// When liboxen crate is officially published, implement OxenBackend trait
// for FFIBackend in oxen_backend.rs

>>>>>>> 3ce599b7
pub mod auth;
pub mod oxen_backend;
pub mod backup_recovery;
pub mod collaboration;
pub mod commit_metadata;
pub mod config;
pub mod conflict_detection;
pub mod console;
pub mod daemon_client;
pub mod draft_manager;
pub mod hooks;
pub mod ignore_template;
pub mod lock_integration;
pub mod logger;
pub mod logic_parser;
pub mod logic_project;
pub mod metadata_diff;
pub mod sketchup_project;
pub mod sketchup_metadata;
pub mod blender_project;
pub mod blender_metadata;
pub mod bounce;
pub mod network_resilience;
pub mod offline_queue;
pub mod operation_history;
pub mod oxen_ops;
pub mod oxen_subprocess;
pub mod progress;
pub mod remote_lock;
pub mod search;
pub mod server_client;
pub mod workflow_automation;

pub use auth::{AuthManager, Credentials};
pub use backup_recovery::{
    BackupRecoveryManager, RecoveryHelper, Snapshot, SnapshotType,
};
pub use collaboration::{
    Activity, ActivityFeed, ActivityType, Comment, CommentManager, TeamManager, TeamMember,
};
pub use commit_metadata::CommitMetadata;
pub use config::{Config, ProjectType};
pub use conflict_detection::{ConflictCheckResult, ConflictDetector, ConflictRecommendation};
pub use draft_manager::{DraftManager, DraftStats};
pub use ignore_template::{generate_blender_oxenignore, generate_oxenignore, generate_sketchup_oxenignore};
pub use logic_parser::{LogicParser, LogicProjectData};
pub use logic_project::LogicProject;
pub use metadata_diff::{MetadataDiff, MetadataDiffer, ReportGenerator};
pub use sketchup_metadata::SketchUpMetadata;
pub use sketchup_project::SketchUpProject;
pub use blender_metadata::BlenderMetadata;
pub use blender_project::BlenderProject;
pub use bounce::{AudioFormat, BounceManager, BounceMetadata};
pub use network_resilience::{
    check_network_availability, is_transient_error,
    NetworkResilienceManager, OperationData, OperationType, QueuedOperation,
};
pub use offline_queue::{
    OfflineQueue, QueueEntry, QueueStats, QueuedOperation as OfflineQueuedOperation, SyncReport,
};
pub use operation_history::{
    HistoryOperation, OperationHistoryEntry, OperationHistoryManager, OperationResult,
    OperationStats,
};
pub use oxen_ops::OxenRepository;
pub use oxen_subprocess::{
    BranchInfo, CommitInfo as SubprocessCommitInfo, OxenConfig, OxenError, OxenSubprocess,
    StatusInfo,
};
pub use oxen_backend::{
    BackendType, OxenBackend, SubprocessBackend,
    create_backend, create_default_backend,
};
pub use remote_lock::{RemoteLock, RemoteLockManager};
pub use server_client::{AuxinServerClient, ServerConfig, LockInfo, LockHolder, LogicProMetadata as ServerMetadata};
pub use workflow_automation::{WorkflowAutomation, WorkflowConfig};
pub use config::ServerConnectionConfig;<|MERGE_RESOLUTION|>--- conflicted
+++ resolved
@@ -1,10 +1,7 @@
-<<<<<<< HEAD
-=======
 // NOTE: liboxen_stub has been removed as it provided no real functionality.
 // When liboxen crate is officially published, implement OxenBackend trait
 // for FFIBackend in oxen_backend.rs
 
->>>>>>> 3ce599b7
 pub mod auth;
 pub mod oxen_backend;
 pub mod backup_recovery;
